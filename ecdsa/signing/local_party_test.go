--- conflicted
+++ resolved
@@ -8,11 +8,8 @@
 
 import (
 	"crypto/ecdsa"
-<<<<<<< HEAD
+	"crypto/rand"
 	"encoding/hex"
-=======
-	"crypto/rand"
->>>>>>> 87f7e12d
 	"fmt"
 	"math/big"
 	"runtime"
