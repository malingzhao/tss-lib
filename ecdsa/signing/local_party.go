--- conflicted
+++ resolved
@@ -105,7 +105,6 @@
 	params *tss.Parameters,
 	key keygen.LocalPartySaveData,
 	out chan<- tss.Message,
-<<<<<<< HEAD
 	end chan<- *common.SignatureData) tss.Party {
 	return NewLocalPartyWithKDD(msg, params, key, nil, out, end, 0)
 }
@@ -118,11 +117,6 @@
 	end chan<- *common.SignatureData,
 	fullBytesLen int) tss.Party {
 	return NewLocalPartyWithKDD(msg, params, key, nil, out, end, fullBytesLen)
-=======
-	end chan<- *common.SignatureData,
-) tss.Party {
-	return NewLocalPartyWithKDD(msg, params, key, nil, out, end)
->>>>>>> 87f7e12d
 }
 
 // NewLocalPartyWithKDD returns a party with key derivation delta for HD support
